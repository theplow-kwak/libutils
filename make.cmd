--- conflicted
+++ resolved
@@ -19,7 +19,6 @@
 set FILES=%fname%%ext%
 
 if /I "%fname%"=="offset2lba" (
-<<<<<<< HEAD
     set FILES=offset2lba.cpp offset2lba_windows.cpp
 )
 
@@ -31,20 +30,5 @@
 if exist build rd /s /q build
 echo Cleaned build directory.
 goto :EOF
-=======
-    set libs=offset2lba_windows.cpp
-    set cflags=/DUNICODE /D_UNICODE
-)
-if /I "%fname%"=="fs_trans" (
-    set libs=file_translation.cpp
-    set cflags=/DUNICODE /D_UNICODE
-)
-if /I "%fname%"=="pcispace" (
-    set libs=setupapi.lib cfgmgr32.lib wbemuuid.lib
-)
-
-echo cl /std:c++20 /EHsc /W4 /Zi /Od /MT %cflags% /Fe:%fname%.exe %fname%%ext% %libs%
-cl /std:c++20 /EHsc /W4 /Zi /Od /MT %cflags% /Fe:%fname%.exe %fname%%ext% %libs%
->>>>>>> 33a41083
 
 endlocal